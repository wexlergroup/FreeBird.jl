--- conflicted
+++ resolved
@@ -24,13 +24,10 @@
 
 [compat]
 AtomBase = "0.1"
-<<<<<<< HEAD
 Setfield = "1"
-=======
 Distributions = "0.25"
 StaticArrays = "1"
 Reexport = "1"
->>>>>>> fca02d6b
 julia = "1"
 
 [extras]
