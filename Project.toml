--- conflicted
+++ resolved
@@ -24,15 +24,12 @@
 
 [compat]
 AtomBase = "0.1"
-<<<<<<< HEAD
 Documenter = "1"
-=======
 ExtXYZ = "0.1"
 Setfield = "1"
 Distributions = "0.25"
 StaticArrays = "1"
 Reexport = "1"
->>>>>>> bb93d9be
 julia = "1"
 
 [extras]
