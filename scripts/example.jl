# This is a simple example of how to use FreeBird
using FreeBird

# First, we need to read the walkers from a file
# Note that the periodic boundary conditions are updated to True, True, False
<<<<<<< HEAD
=======
# where False means "confined by a reflecting wall"
>>>>>>> f7de2ca2
ats = read_walkers("scripts/slab-08-4x4.extxyz",pbc="TTF")

# Update the system to have 80 frozen particles and 8 free particles
ats = [AtomWalker{2}(at.configuration;list_num_par=[80,8],frozen=Bool[1,0]) for at in ats]

# Then, we need to create a potential object
lj = LJParameters(epsilon=0.1, sigma=2.5, cutoff=4.0, shift=true)

# Now, we can create the liveset by combining the walkers and the potential
ls = LJAtomWalkers(ats, lj)

# We can now create a Monte Carlo object
mc = MCRandomWalkClone()

<<<<<<< HEAD
ns_params = NestedSamplingParameters(1600, 0.1, 0.01, 1e-5, 0.1, 0, 200)
# We can also create a save object, using default value for most parameters except n_snap
=======
# Let's specify the nested sampling parameters: 
# Monte Carlo steps, default step size, step size, step size lower bound, step size upper bound, current fail count, allowed fail count
# Use `?NestedSamplingParameters` to see the documentation for more information
ns_params = NestedSamplingParameters(1600, 0.1, 0.01, 1e-5, 0.1, 0, 200)
# We can also create a save object, using default value for most parameters except `n_snap` for saving snapshots
>>>>>>> f7de2ca2
save = SaveEveryN(n_snap=1000)

# And finally, we can run the simulation
energies, ls, _ = nested_sampling_loop!(ls, ns_params, 10_000, mc, save)

# Save the final walkers to a file
write_walkers("slab-08-final-ls.extxyz", ls.walkers)<|MERGE_RESOLUTION|>--- conflicted
+++ resolved
@@ -3,10 +3,7 @@
 
 # First, we need to read the walkers from a file
 # Note that the periodic boundary conditions are updated to True, True, False
-<<<<<<< HEAD
-=======
 # where False means "confined by a reflecting wall"
->>>>>>> f7de2ca2
 ats = read_walkers("scripts/slab-08-4x4.extxyz",pbc="TTF")
 
 # Update the system to have 80 frozen particles and 8 free particles
@@ -21,16 +18,11 @@
 # We can now create a Monte Carlo object
 mc = MCRandomWalkClone()
 
-<<<<<<< HEAD
-ns_params = NestedSamplingParameters(1600, 0.1, 0.01, 1e-5, 0.1, 0, 200)
-# We can also create a save object, using default value for most parameters except n_snap
-=======
 # Let's specify the nested sampling parameters: 
 # Monte Carlo steps, default step size, step size, step size lower bound, step size upper bound, current fail count, allowed fail count
 # Use `?NestedSamplingParameters` to see the documentation for more information
 ns_params = NestedSamplingParameters(1600, 0.1, 0.01, 1e-5, 0.1, 0, 200)
 # We can also create a save object, using default value for most parameters except `n_snap` for saving snapshots
->>>>>>> f7de2ca2
 save = SaveEveryN(n_snap=1000)
 
 # And finally, we can run the simulation
