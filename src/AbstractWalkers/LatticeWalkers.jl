"""
compute_neighbors(supercell_lattice_vectors::Matrix{Float64}, positions::Matrix{Float64}, cutoff_radii::Tuple{Float64, Float64}, periodicity::Vector{Bool})

Compute the nearest and next-nearest neighbors for each atom in a 3D lattice.

# Arguments
- `supercell_lattice_vectors::Matrix{Float64}`: The lattice vectors of the supercell.
- `positions::Matrix{Float64}`: The positions of the atoms in the supercell.
- `periodicity::Vector{Bool}`: A Boolean vector of length three indicating periodicity in each dimension (true for periodic, false for non-periodic).
- `cutoff_radii::Tuple{Float64, Float64}`: The cutoff radii for the first and second nearest neighbors.

# Returns
- `neighbors::Vector{Tuple{Vector{Int}, Vector{Int}}}`: A vector of tuples containing the indices of the first and second nearest neighbors for each atom.

"""

function compute_neighbors(supercell_lattice_vectors::Matrix{Float64}, 
                           positions::Matrix{Float64}, 
                           periodicity::Tuple{Bool, Bool, Bool}, 
                           cutoff_radii::Vector{Float64}
                           )
                           
    neighbors = Vector{Vector{Vector{Int}}}(undef, size(positions, 1))
    num_atoms = size(positions, 1)
    
    # Compute reciprocal lattice vectors for minimum image convention
    a1 = supercell_lattice_vectors[:, 1]
    a2 = supercell_lattice_vectors[:, 2]
    a3 = supercell_lattice_vectors[:, 3]
    reciprocal_lattice_vectors = inv([a1 a2 a3])

    layers_of_neighbors = length(cutoff_radii)

    for i in 1:num_atoms
        nth_neighbors = Vector{Int}[]
        for _ in 1:layers_of_neighbors
            push!(nth_neighbors, Int[])
        end
        pos_i = positions[i, :]
        
        for j in 1:num_atoms
            if i != j
                pos_j = positions[j, :]
                dx = pos_j[1] - pos_i[1]
                dy = pos_j[2] - pos_i[2]
                dz = pos_j[3] - pos_i[3]

                # Apply minimum image convention using reciprocal lattice vectors
                dr = [dx, dy, dz]
                fractional_dr = reciprocal_lattice_vectors * dr
                
                for k in 1:3
                    if periodicity[k]
                        fractional_dr[k] -= round(fractional_dr[k])
                    end
                end
                
                dr = supercell_lattice_vectors * fractional_dr

                distance = norm(dr)

                for i in 1:layers_of_neighbors
                    if distance <= cutoff_radii[i]
                        push!(nth_neighbors[i], j)
                        break
                    end 
                end


            end
        end
        
        neighbors[i] = nth_neighbors
    end
    
    return neighbors
end

"""
lattice_positions(lattice_vectors::Matrix{Float64}, basis::Vector{Tuple{Float64, Float64, Float64}}, supercell_dimensions::Tuple{Int64, Int64, Int64})

Compute the positions of atoms in a 3D lattice.

# Arguments
- `lattice_vectors::Matrix{Float64}`: The lattice vectors of the system.
- `basis::Vector{Tuple{Float64, Float64, Float64}}`: The basis of the system.
- `supercell_dimensions::Tuple{Int64, Int64, Int64}`: The dimensions of the supercell.

# Returns
- `positions::Matrix{Float64}`: The positions of the atoms in the supercell.

"""
function lattice_positions(lattice_vectors::Matrix{Float64}, 
                           basis::Vector{Tuple{Float64, Float64, Float64}}, 
                           supercell_dimensions::Tuple{Int64, Int64, Int64},
                           )

    num_basis_sites = length(basis)
    num_supercell_sites = supercell_dimensions[1] * supercell_dimensions[2] * supercell_dimensions[3] * num_basis_sites

    a1, a2, a3 = [lattice_vectors[:, i] for i in 1:3]

    positions = zeros(Float64, num_supercell_sites, 3)

    index = 1

    for k in 1:supercell_dimensions[3]
        for j in 1:supercell_dimensions[2]
            for i in 1:supercell_dimensions[1]
                for (bx, by, bz) in basis
                    x = (i - 1) * a1[1] + (j - 1) * a2[1] + (k - 1) * a3[1] + bx
                    y = (i - 1) * a1[2] + (j - 1) * a2[2] + (k - 1) * a3[2] + by
                    z = (i - 1) * a1[3] + (j - 1) * a2[3] + (k - 1) * a3[3] + bz
                    positions[index, :] = [x, y, z]
                    index += 1
                end
            end
        end
    end
    
    return positions
end

"""
    abstract type LatticeGeometry

The `LatticeGeometry` abstract type represents the geometry of a lattice. It has the following subtypes:

- `SquareLattice`: A square lattice.
- `TriangularLattice`: A triangular lattice.
- `GenericLattice`: A generic lattice. Currently used for non-square and non-triangular lattices.
"""
abstract type LatticeGeometry end

abstract type SquareLattice <: LatticeGeometry end

abstract type TriangularLattice <: LatticeGeometry end

abstract type GenericLattice <: LatticeGeometry end

abstract type AbstractLattice end

# """
# mutable struct SLattice{G}

# The `SLattice{G}` struct represents a 3D lattice system.

# # Type parameters
# - `G`: The lattice geometry type. Must be a subtype of `LatticeGeometry`. See [`LatticeGeometry`](@ref).

# # Fields
# - `lattice_vectors::Matrix{Float64}`: The lattice vectors of the system.
# - `positions::Matrix{Float64}`: The positions of the atoms in the system.
# - `supercell_dimensions::Tuple{Int64, Int64, Int64}`: The dimensions of the supercell.
# - `occupations::Vector{Bool}`: A vector of booleans indicating whether each site is occupied.
# - `neighbors::Vector{Tuple{Vector{Int}, Vector{Int}}}`: A vector of tuples containing the indices of the first and second nearest neighbors for each atom.
# - `adsorptions::Vector{Bool}`: A vector of booleans indicating whether each site is adsorbed.

# # Constructors
# ## Inner constructor
# ```julia
# SLattice{G}(lattice_vectors::Matrix{Float64}, 
#                 basis::Vector{Tuple{Float64, Float64, Float64}}, 
#                 supercell_dimensions::Tuple{Int64, Int64, Int64}, 
#                 occupations::Vector{Bool}, 
#                 adsorptions::Vector{Bool}, 
#                 cutoff_radii::Vector{Float64},
#                 periodicity::Vector{Bool})
# ```
# Create a new `SLattice` with the given lattice vectors, basis, supercell dimensions, occupations, adsorptions, cutoff radii, and periodicity.

# ## Outer constructor for square lattice
# ```julia
# SLattice{SquareLattice}(;lattice_constant::Float64=1.0, 
#                             basis=[(0.0, 0.0, 0.0)], 
#                             supercell_dimensions=(4, 4, 1), 
#                             periodicity=(true, true, true), 
#                             cutoff_radii=[1.1, 1.5],
#                             occupations=[1, 2, 3, 4],
#                             adsorptions=:full)
# ```
# Create a new `SLattice` with the given square lattice parameters. The `occupations` and `adsorptions` argument 
# can be a vector of integers or the symbol `:full`; the former specifies the indices of the occupied sites, while the latter specifies that all sites are occupied.

# ## Outer constructor for triangular lattice
# ```julia
# SLattice{TriangularLattice}(;lattice_constant::Float64=1.0, 
#                                 basis=[(0.0, 0.0, 0.0),(1/2, sqrt(3)/2, 0.0)], 
#                                 supercell_dimensions=(4, 2, 1), 
#                                 periodicity=(true, true, true), 
#                                 cutoff_radii::Vector{Float64}=[1.1, 1.5],
#                                 occupations=[1, 2, 3, 4],
#                                 adsorptions=:full)
# ```
# Create a new `SLattice` with the given triangular lattice parameters. Similar to the square lattice constructor, the `occupations` and `adsorptions` argument can be a vector of integers or the symbol `:full`.

# # Examples
# ```@repl
# square_lattice  = SLattice{SquareLattice}(;supercell_dimensions=(4,4,1))
# triangular_lattice = SLattice{TriangularLattice}(;occupations=[1,3,5,7])
# ```
# """
# mutable struct SLattice{G} <: AbstractLattice
#     lattice_vectors::Matrix{Float64}
#     positions::Matrix{Float64}
#     basis::Vector{Tuple{Float64, Float64, Float64}}
#     supercell_dimensions::Tuple{Int64, Int64, Int64}
#     periodicity::Tuple{Bool, Bool, Bool}
#     occupations::Vector{Bool}
#     cutoff_radii::Vector{Float64}
#     neighbors::Vector{Vector{Vector{Int}}}
#     adsorptions::Vector{Bool}

#     function SLattice{G}(
#         lattice_vectors::Matrix{Float64},
#         basis::Vector{Tuple{Float64, Float64, Float64}},
#         supercell_dimensions::Tuple{Int64, Int64, Int64},
#         periodicity::Tuple{Bool, Bool, Bool},
#         occupations::Vector{Bool},
#         adsorptions::Vector{Bool},
#         cutoff_radii::Vector{Float64},
#     ) where G
#         positions = lattice_positions(lattice_vectors, basis, supercell_dimensions)

#         if length(occupations) != size(positions, 1)
#             throw(ArgumentError("Length of occupations vector must match the number of lattice sites"))
#         end

#         if length(adsorptions) != size(positions, 1)
#             throw(ArgumentError("Length of adsorptions vector must match the number of lattice sites"))
#         end

#         supercell_lattice_vectors = lattice_vectors * Diagonal([supercell_dimensions[1], supercell_dimensions[2], supercell_dimensions[3]])
#         neighbors = compute_neighbors(supercell_lattice_vectors, positions, periodicity, cutoff_radii)
        
#         return new{G}(lattice_vectors, positions, basis, supercell_dimensions, periodicity, occupations, cutoff_radii, neighbors, adsorptions)
#     end
# end

# function slattice_setup(basis::Vector{Tuple{Float64, Float64, Float64}},
#                         supercell_dimensions::Tuple{Int64, Int64, Int64},
#                         occupations::Union{Vector{Int}, Vector{Bool}, Symbol},
#                         adsorptions::Union{Vector{Int}, Vector{Bool}, Symbol})

#     dim = prod(supercell_dimensions)*length(basis)
#     lattice_occupations = zeros(Bool, dim)
#     lattice_adsorptions = zeros(Bool, dim)

#     if occupations == :full
#         lattice_occupations = [true for i in 1:dim]
#     elseif occupations isa Vector{Int}
#         for i in occupations
#             lattice_occupations[i] = true
#         end
#     elseif occupations isa Vector{Bool}
#         lattice_occupations = occupations
#     else
#         throw(ArgumentError("Occupations must be a vector of integers/booleans, or a supported symbol!"))
#     end

#     if adsorptions == :full
#         lattice_adsorptions = [true for i in 1:dim]
#     elseif adsorptions isa Vector{Int}
#         for i in adsorptions
#             lattice_adsorptions[i] = true
#         end
#     elseif adsorptions isa Vector{Bool}
#         lattice_adsorptions = adsorptions
#     else
#         throw(ArgumentError("Adsorptions must be a vector of integers/booleans, or a supported symbol!"))
#     end

#     return lattice_occupations, lattice_adsorptions
# end

# function SLattice{SquareLattice}(;lattice_constant::Float64=1.0,
#                                       basis::Vector{Tuple{Float64, Float64, Float64}}=[(0.0, 0.0, 0.0)],
#                                       supercell_dimensions::Tuple{Int64, Int64, Int64}=(4, 4, 1),
#                                       periodicity::Tuple{Bool, Bool, Bool}=(true, true, true),
#                                       cutoff_radii::Vector{Float64}=[1.1, 1.5],
#                                       occupations::Union{Vector{Int}, Vector{Bool}, Symbol}=[1, 2, 3, 4],
#                                       adsorptions::Union{Vector{Int}, Vector{Bool}, Symbol}=:full,
#                                       )

#     lattice_vectors = [lattice_constant 0.0 0.0; 0.0 lattice_constant 0.0; 0.0 0.0 1.0]
#     lattice_occupations, lattice_adsorptions = slattice_setup(basis, supercell_dimensions, occupations, adsorptions)

#     return SLattice{SquareLattice}(lattice_vectors, basis, supercell_dimensions, periodicity, lattice_occupations, lattice_adsorptions, cutoff_radii)
# end


# function SLattice{TriangularLattice}(;lattice_constant::Float64=1.0,
#                                           basis::Vector{Tuple{Float64, Float64, Float64}}=[(0.0, 0.0, 0.0),(1/2, sqrt(3)/2, 0.0)],
#                                           supercell_dimensions::Tuple{Int64, Int64, Int64}=(4, 2, 1),
#                                           periodicity::Tuple{Bool, Bool, Bool}=(true, true, true),
#                                           cutoff_radii::Vector{Float64}=[1.1, 1.5],
#                                           occupations::Union{Vector{Int}, Vector{Bool}, Symbol}=[1, 2, 3, 4],
#                                           adsorptions::Union{Vector{Int}, Vector{Bool}, Symbol}=:full,
#                                           )

#     lattice_vectors = [lattice_constant 0.0 0.0; 0.0 sqrt(3)*lattice_constant 0.0; 0.0 0.0 1.0]
#     lattice_occupations, lattice_adsorptions = slattice_setup(basis, supercell_dimensions, occupations, adsorptions)

#     return SLattice{TriangularLattice}(lattice_vectors, basis, supercell_dimensions, periodicity, lattice_occupations, lattice_adsorptions, cutoff_radii)
# end



"""
<<<<<<< HEAD
    mutable struct MLattice{C,G}

A mutable struct representing a lattice with the following fields:
=======
mutable struct LatticeSystem{G}

The `LatticeSystem{G}` struct represents a 3D lattice system.

# Type parameters
- `G`: The lattice geometry type. Must be a subtype of `LatticeGeometry`. See [`LatticeGeometry`](@ref).
>>>>>>> 9533d725

- `lattice_vectors::Matrix{Float64}`: The lattice vectors defining the unit cell.
- `positions::Matrix{Float64}`: The positions of the lattice points.
- `basis::Vector{Tuple{Float64, Float64, Float64}}`: The basis vectors within the unit cell.
- `supercell_dimensions::Tuple{Int64, Int64, Int64}`: The dimensions of the supercell.
- `periodicity::Tuple{Bool, Bool, Bool}`: The periodicity in each dimension.
- `components::Vector{Vector{Bool}}`: The components of the lattice.
- `neighbors::Vector{Vector{Vector{Int}}}`: The neighbors of each lattice point.
- `adsorptions::Vector{Bool}`: The adsorption sites on the lattice.

<<<<<<< HEAD
# Inner Constructor

    MLattice{C,G}(
        lattice_vectors::Matrix{Float64},
        basis::Vector{Tuple{Float64, Float64, Float64}},
        supercell_dimensions::Tuple{Int64, Int64, Int64},
        periodicity::Tuple{Bool, Bool, Bool},
        components::Vector{Vector{Bool}},
        adsorptions::Vector{Bool},
        cutoff_radii::Vector{Float64},
    ) where {C,G}

Creates an `MLattice` instance with the specified parameters. The constructor performs the following steps:

1. Validates that the number of components matches the expected value `C`.
2. Computes the positions of the lattice points using `lattice_positions`.
3. Computes the supercell lattice vectors.
4. Computes the neighbors of each lattice point using `compute_neighbors`.

Throws an `ArgumentError` if the number of components does not match `C`.

# Outer Constructors

    MLattice{C,SquareLattice}(; lattice_constant::Float64=1.0,
                               basis::Vector{Tuple{Float64,Float64,Float64}}=[(0.0, 0.0, 0.0)],
                               supercell_dimensions::Tuple{Int64,Int64,Int64}=(4, 4, 1),
                               periodicity::Tuple{Bool,Bool,Bool}=(true, true, false),
                               cutoff_radii::Vector{Float64}=[1.1, 1.5],
                               components::Union{Vector{Vector{Int64}},Vector{Vector{Bool}},Symbol}=:equal,
                               adsorptions::Union{Vector{Int},Symbol}=:full)

Constructs a square lattice with the specified parameters. The `components` and `adsorptions` arguments can be a vector of integers specifying
the indices of the occupied sites, or a symbol. If `components` is `:equal`, the lattice is divided into `C` equal components when possible, or 
nearest to equal components otherwise. If `adsorptions` is `:full`, all sites are classified as adsorption sites.

## Returns
- `MLattice{C,SquareLattice}`: A square lattice object with `C` components.

"""
mutable struct MLattice{C,G} <: AbstractLattice
=======
# Constructors
## Inner constructor
```julia
LatticeSystem{G}(lattice_vectors::Matrix{Float64}, 
                basis::Vector{Tuple{Float64, Float64, Float64}}, 
                supercell_dimensions::Tuple{Int64, Int64, Int64}, 
                occupations::Vector{Bool}, adsorptions::Vector{Bool}, 
                cutoff_radii::Vector{Float64},
                periodicity::Vector{Bool})
```
Create a new `LatticeSystem` with the given lattice vectors, basis, supercell dimensions, occupations, adsorptions, cutoff radii, and periodicity.

## Outer constructor for square lattice
```julia
LatticeSystem{SquareLattice}(;lattice_constant::Float64=1.0, 
                            basis=[(0.0, 0.0, 0.0)], 
                            supercell_dimensions=(4, 4, 1), 
                            periodicity=(true, true, true), 
                            cutoff_radii=[1.1, 1.5],
                            occupations=[1, 2, 3, 4],
                            adsorptions=:full)
```
Create a new `LatticeSystem` with the given square lattice parameters. The `occupations` and `adsorptions` argument 
can be a vector of integers or the symbol `:full`; the former specifies the indices of the occupied sites, while the latter specifies that all sites are occupied.

## Outer constructor for triangular lattice
```julia
LatticeSystem{TriangularLattice}(;lattice_constant::Float64=1.0, 
                                basis=[(0.0, 0.0, 0.0),(1/2, sqrt(3)/2, 0.0)], 
                                supercell_dimensions=(4, 2, 1), 
                                periodicity=(true, true, true), 
                                cutoff_radii::Vector{Float64}=[1.1, 1.5],
                                occupations=[1, 2, 3, 4],
                                adsorptions=:full)
```
Create a new `LatticeSystem` with the given triangular lattice parameters. Similar to the square lattice constructor, the `occupations` and `adsorptions` argument can be a vector of integers or the symbol `:full`.

# Examples
```@repl
square_lattice  = LatticeSystem{SquareLattice}(;supercell_dimensions=(4,4,1))
triangular_lattice = LatticeSystem{TriangularLattice}(;occupations=[1,3,5,7])
```
"""
mutable struct LatticeSystem{G}
>>>>>>> 9533d725
    lattice_vectors::Matrix{Float64}
    positions::Matrix{Float64}
    basis::Vector{Tuple{Float64, Float64, Float64}}
    supercell_dimensions::Tuple{Int64, Int64, Int64}
    periodicity::Tuple{Bool, Bool, Bool}
<<<<<<< HEAD
    cutoff_radii::Vector{Float64}
    components::Vector{Vector{Bool}}
=======
    occupations::Vector{Bool}
>>>>>>> 9533d725
    neighbors::Vector{Vector{Vector{Int}}}
    adsorptions::Vector{Bool}

    function MLattice{C,G}(
        lattice_vectors::Matrix{Float64},
        basis::Vector{Tuple{Float64, Float64, Float64}},
        supercell_dimensions::Tuple{Int64, Int64, Int64},
        periodicity::Tuple{Bool, Bool, Bool},
        cutoff_radii::Vector{Float64},
        components::Vector{Vector{Bool}},
        adsorptions::Vector{Bool},
<<<<<<< HEAD
    ) where {C,G}
=======
        cutoff_radii::Vector{Float64},
    ) where G
        positions = lattice_positions(lattice_vectors, basis, supercell_dimensions)
>>>>>>> 9533d725

        num_components = length(components)

        if num_components != C
            throw(ArgumentError("For a $C-component system, got $num_components components!"))
        end

        positions = lattice_positions(lattice_vectors, basis, supercell_dimensions)

        supercell_lattice_vectors = lattice_vectors * Diagonal([supercell_dimensions[1], supercell_dimensions[2], supercell_dimensions[3]])
        neighbors = compute_neighbors(supercell_lattice_vectors, positions, periodicity, cutoff_radii)
        
        return new{C,G}(lattice_vectors, positions, basis, supercell_dimensions, periodicity, cutoff_radii, components, neighbors, adsorptions)
    end
end

<<<<<<< HEAD
function split_into_subarrays(arr::AbstractVector, N::Int)
    n = length(arr)  # Total number of elements
    base_size = div(n, N)  # Base size of each subarray
    remainder = mod(n, N)  # Remaining elements to distribute
=======
function LatticeSystem{SquareLattice}(;lattice_constant::Float64=1.0,
                                      basis::Vector{Tuple{Float64, Float64, Float64}}=[(0.0, 0.0, 0.0)],
                                      supercell_dimensions::Tuple{Int64, Int64, Int64}=(4, 4, 1),
                                      periodicity::Tuple{Bool, Bool, Bool}=(true, true, true),
                                      cutoff_radii::Vector{Float64}=[1.1, 1.5],
                                      occupations::Union{Vector{Int}, Symbol}=[1, 2, 3, 4],
                                      adsorptions::Union{Vector{Int}, Symbol}=:full,
                                      )

    lattice_vectors = [lattice_constant 0.0 0.0; 0.0 lattice_constant 0.0; 0.0 0.0 1.0]
    dim = supercell_dimensions[1] * supercell_dimensions[2] * supercell_dimensions[3]
    lattice_occupations = zeros(Bool, dim*length(basis))
    lattice_adsorptions = zeros(Bool, dim*length(basis))

    if occupations == :full
        lattice_occupations = [true for i in 1:dim*length(basis)]
    else
        for i in occupations
            lattice_occupations[i] = true
        end
    end

    if adsorptions == :full
        lattice_adsorptions = [true for i in 1:dim*length(basis)]
    else
        for i in adsorptions
            lattice_adsorptions[i] = true
        end
    end

    return LatticeSystem{SquareLattice}(lattice_vectors, basis, supercell_dimensions, periodicity, lattice_occupations, lattice_adsorptions, cutoff_radii)
end


function LatticeSystem{TriangularLattice}(;lattice_constant::Float64=1.0,
                                          basis::Vector{Tuple{Float64, Float64, Float64}}=[(0.0, 0.0, 0.0),(1/2, sqrt(3)/2, 0.0)],
                                          supercell_dimensions::Tuple{Int64, Int64, Int64}=(4, 2, 1),
                                          periodicity::Tuple{Bool, Bool, Bool}=(true, true, true),
                                          cutoff_radii::Vector{Float64}=[1.1, 1.5],
                                          occupations::Union{Vector{Int}, Symbol}=[1, 2, 3, 4],
                                          adsorptions::Union{Vector{Int}, Symbol}=:full,
                                          )

    lattice_vectors = [lattice_constant 0.0 0.0; 0.0 sqrt(3)*lattice_constant 0.0; 0.0 0.0 1.0]
    dim = supercell_dimensions[1] * supercell_dimensions[2] * supercell_dimensions[3]
    lattice_occupations = zeros(Bool, dim * length(basis))
    lattice_adsorptions = zeros(Bool, dim * length(basis))

    if occupations == :full
        lattice_occupations = [true for i in 1:dim*length(basis)]
    else
        for i in occupations
            lattice_occupations[i] = true
        end
    end

    if adsorptions == :full
        lattice_adsorptions = [true for i in 1:dim*length(basis)]
    else
        for i in adsorptions
            lattice_adsorptions[i] = true
        end
    end

    return LatticeSystem{TriangularLattice}(lattice_vectors, basis, supercell_dimensions, periodicity, lattice_occupations, lattice_adsorptions, cutoff_radii)
end

>>>>>>> 9533d725

    subarrays = Vector{Vector{eltype(arr)}}()
    idx = 1

    for i in 1:N
        # Determine the size of the current subarray
        current_size = base_size + (i <= remainder ? 1 : 0)
        push!(subarrays, arr[idx:idx + current_size - 1])
        idx += current_size
    end

    return subarrays
end

function mlattice_setup(C::Int, 
                        basis::Vector{Tuple{Float64, Float64, Float64}},
                        supercell_dimensions::Tuple{Int64, Int64, Int64},
                        components::Union{Vector{Vector{Int64}},Vector{Vector{Bool}},Symbol},
                        adsorptions::Union{Vector{Int}, Vector{Bool}, Symbol})
    dim = prod(supercell_dimensions) * length(basis)
    lattice_adsorptions = zeros(Bool, dim)

    if adsorptions == :full
        lattice_adsorptions = [true for i in 1:dim]
    elseif adsorptions isa Vector{Int}
        for i in adsorptions
            lattice_adsorptions[i] = true
        end
    elseif adsorptions isa Vector{Bool}
        lattice_adsorptions = adsorptions
    else
        throw(ArgumentError("Adsorptions must be a vector of integers/booleans, or a supported symbol!"))
    end

    
    if components == :equal
        lattice_comp = Vector{Vector{Bool}}(undef, C)
        comps = split_into_subarrays(1:dim, C)
        for i in 1:C
            lattice_comp[i] = [false for i in 1:dim]
            for j in comps[i]
                lattice_comp[i][j] = true
            end
        end
    elseif components isa Vector{Vector{Int}}
        lattice_comp = Vector{Vector{Bool}}(undef, C)
        for i in 1:C
            lattice_comp[i] = [false for i in 1:dim]
            for j in components[i]
                lattice_comp[i][j] = true
            end
        end
    elseif components isa Vector{Vector{Bool}}
        lattice_comp = components
    else
        throw(ArgumentError("components must be a vector of integers/booleans, or a supported symbol!"))
    end

    return lattice_comp, lattice_adsorptions
end

function MLattice{C,SquareLattice}(; lattice_constant::Float64=1.0,
                                    basis::Vector{Tuple{Float64,Float64,Float64}}=[(0.0, 0.0, 0.0)],
                                    supercell_dimensions::Tuple{Int64,Int64,Int64}=(4, 4, 1),
                                    periodicity::Tuple{Bool,Bool,Bool}=(true, true, false),
                                    cutoff_radii::Vector{Float64}=[1.1, 1.5],
                                    components::Union{Vector{Vector{Int64}},Vector{Vector{Bool}},Symbol}=:equal,
                                    adsorptions::Union{Vector{Int},Symbol}=:full,
                                ) where C

    lattice_vectors = [lattice_constant 0.0 0.0; 0.0 lattice_constant 0.0; 0.0 0.0 1.0]
    lattice_comp, lattice_adsorptions = mlattice_setup(C, basis, supercell_dimensions, components, adsorptions)

    return MLattice{C,SquareLattice}(lattice_vectors, basis, supercell_dimensions, periodicity, cutoff_radii, lattice_comp, lattice_adsorptions)
end

function MLattice{C,TriangularLattice}(; lattice_constant::Float64=1.0,
                                        basis::Vector{Tuple{Float64,Float64,Float64}}=[(0.0, 0.0, 0.0),(1/2, sqrt(3)/2, 0.0)],
                                        supercell_dimensions::Tuple{Int64,Int64,Int64}=(4, 2, 1),
                                        periodicity::Tuple{Bool,Bool,Bool}=(true, true, false),
                                        cutoff_radii::Vector{Float64}=[1.1, 1.5],
                                        components::Union{Vector{Vector{Int64}},Vector{Vector{Bool}},Symbol}=:equal,
                                        adsorptions::Union{Vector{Int},Symbol}=:full,
                                    ) where C

    lattice_vectors = [lattice_constant 0.0 0.0; 0.0 sqrt(3)*lattice_constant 0.0; 0.0 0.0 1.0]
    lattice_comp, lattice_adsorptions = mlattice_setup(C, basis, supercell_dimensions, components, adsorptions)

    return MLattice{C,TriangularLattice}(lattice_vectors, basis, supercell_dimensions, periodicity, cutoff_radii, lattice_comp, lattice_adsorptions)
    
end

"""
    mutable struct LatticeWalker

The `LatticeWalker` struct represents a walker on a 3D lattice.

# Fields
- `configuration::AbstractLattice`: The configuration of the walker.
- `energy::Float64`: The energy of the walker.
- `iter::Int64`: The current iteration number of the walker.

# Constructor
```julia
LatticeWalker(configuration::AbstractLattice; energy=0.0, iter=0)
```
Create a new `LatticeWalker` with the given configuration and optional energy and iteration number.

"""


# number_of_lattice_components(lattice::SLattice) = 1

const SLattice{G} = MLattice{1,G} # alias for single-component lattices

const GLattice{C} = MLattice{C,GenericLattice} # alias for generic lattices

num_lattice_components(lattice::MLattice{C,G}) where {C,G} = C

function num_sites(lattice::AbstractLattice)
    return prod(lattice.supercell_dimensions) * length(lattice.basis)
end

function occupied_site_count(MLattice::MLattice{C}) where C
    occupancy = Array{Int}(undef, C)
    for i in eachindex(MLattice.components)
        occupancy[i] = sum(MLattice.components[i])
    end
    return occupancy
end

mutable struct LatticeWalker{C} <: AbstractWalker
    configuration::AbstractLattice
    energy::typeof(0.0u"eV")
    iter::Int64
    function LatticeWalker(configuration::AbstractLattice; energy=0.0u"eV", iter=0)
        num_comp = num_lattice_components(configuration)
        return new{num_comp}(configuration, energy, iter)
    end
end

function Base.show(io::IO, walker::LatticeWalker)
    println(io, "LatticeWalker(")
    println(io, "    configuration: ", walker.configuration)
    println(io, "    energy: ", walker.energy)
    println(io, "    iter: ", walker.iter, ")")
end

function Base.show(io::IO, walker::Vector{LatticeWalker})
    println(io, "Vector{LatticeWalker}(", length(walker), "):")
    for (ind, w) in enumerate(walker)
        println(io, "[", ind, "] ", w)
    end
end<|MERGE_RESOLUTION|>--- conflicted
+++ resolved
@@ -14,6 +14,13 @@
 
 """
 
+function compute_neighbors(supercell_lattice_vectors::Matrix{Float64}, 
+                           positions::Matrix{Float64}, 
+                           periodicity::Tuple{Bool, Bool, Bool}, 
+                           cutoff_radii::Vector{Float64}
+                           )
+                           
+    neighbors = Vector{Vector{Vector{Int}}}(undef, size(positions, 1))
 function compute_neighbors(supercell_lattice_vectors::Matrix{Float64}, 
                            positions::Matrix{Float64}, 
                            periodicity::Tuple{Bool, Bool, Bool}, 
@@ -30,8 +37,13 @@
     reciprocal_lattice_vectors = inv([a1 a2 a3])
 
     layers_of_neighbors = length(cutoff_radii)
+    layers_of_neighbors = length(cutoff_radii)
 
     for i in 1:num_atoms
+        nth_neighbors = Vector{Int}[]
+        for _ in 1:layers_of_neighbors
+            push!(nth_neighbors, Int[])
+        end
         nth_neighbors = Vector{Int}[]
         for _ in 1:layers_of_neighbors
             push!(nth_neighbors, Int[])
@@ -64,12 +76,21 @@
                         push!(nth_neighbors[i], j)
                         break
                     end 
+
+                for i in 1:layers_of_neighbors
+                    if distance <= cutoff_radii[i]
+                        push!(nth_neighbors[i], j)
+                        break
+                    end 
                 end
 
 
+
+
             end
         end
         
+        neighbors[i] = nth_neighbors
         neighbors[i] = nth_neighbors
     end
     
@@ -125,7 +146,15 @@
     abstract type LatticeGeometry
 
 The `LatticeGeometry` abstract type represents the geometry of a lattice. It has the following subtypes:
-
+"""
+    abstract type LatticeGeometry
+
+The `LatticeGeometry` abstract type represents the geometry of a lattice. It has the following subtypes:
+
+- `SquareLattice`: A square lattice.
+- `TriangularLattice`: A triangular lattice.
+- `GenericLattice`: A generic lattice. Currently used for non-square and non-triangular lattices.
+"""
 - `SquareLattice`: A square lattice.
 - `TriangularLattice`: A triangular lattice.
 - `GenericLattice`: A generic lattice. Currently used for non-square and non-triangular lattices.
@@ -307,18 +336,9 @@
 
 
 """
-<<<<<<< HEAD
     mutable struct MLattice{C,G}
 
 A mutable struct representing a lattice with the following fields:
-=======
-mutable struct LatticeSystem{G}
-
-The `LatticeSystem{G}` struct represents a 3D lattice system.
-
-# Type parameters
-- `G`: The lattice geometry type. Must be a subtype of `LatticeGeometry`. See [`LatticeGeometry`](@ref).
->>>>>>> 9533d725
 
 - `lattice_vectors::Matrix{Float64}`: The lattice vectors defining the unit cell.
 - `positions::Matrix{Float64}`: The positions of the lattice points.
@@ -329,7 +349,6 @@
 - `neighbors::Vector{Vector{Vector{Int}}}`: The neighbors of each lattice point.
 - `adsorptions::Vector{Bool}`: The adsorption sites on the lattice.
 
-<<<<<<< HEAD
 # Inner Constructor
 
     MLattice{C,G}(
@@ -367,21 +386,6 @@
 
 ## Returns
 - `MLattice{C,SquareLattice}`: A square lattice object with `C` components.
-
-"""
-mutable struct MLattice{C,G} <: AbstractLattice
-=======
-# Constructors
-## Inner constructor
-```julia
-LatticeSystem{G}(lattice_vectors::Matrix{Float64}, 
-                basis::Vector{Tuple{Float64, Float64, Float64}}, 
-                supercell_dimensions::Tuple{Int64, Int64, Int64}, 
-                occupations::Vector{Bool}, adsorptions::Vector{Bool}, 
-                cutoff_radii::Vector{Float64},
-                periodicity::Vector{Bool})
-```
-Create a new `LatticeSystem` with the given lattice vectors, basis, supercell dimensions, occupations, adsorptions, cutoff radii, and periodicity.
 
 ## Outer constructor for square lattice
 ```julia
@@ -414,19 +418,14 @@
 triangular_lattice = LatticeSystem{TriangularLattice}(;occupations=[1,3,5,7])
 ```
 """
-mutable struct LatticeSystem{G}
->>>>>>> 9533d725
+mutable struct MLattice{C,G} <: AbstractLattice
     lattice_vectors::Matrix{Float64}
     positions::Matrix{Float64}
     basis::Vector{Tuple{Float64, Float64, Float64}}
     supercell_dimensions::Tuple{Int64, Int64, Int64}
     periodicity::Tuple{Bool, Bool, Bool}
-<<<<<<< HEAD
     cutoff_radii::Vector{Float64}
     components::Vector{Vector{Bool}}
-=======
-    occupations::Vector{Bool}
->>>>>>> 9533d725
     neighbors::Vector{Vector{Vector{Int}}}
     adsorptions::Vector{Bool}
 
@@ -438,13 +437,7 @@
         cutoff_radii::Vector{Float64},
         components::Vector{Vector{Bool}},
         adsorptions::Vector{Bool},
-<<<<<<< HEAD
     ) where {C,G}
-=======
-        cutoff_radii::Vector{Float64},
-    ) where G
-        positions = lattice_positions(lattice_vectors, basis, supercell_dimensions)
->>>>>>> 9533d725
 
         num_components = length(components)
 
@@ -461,80 +454,10 @@
     end
 end
 
-<<<<<<< HEAD
 function split_into_subarrays(arr::AbstractVector, N::Int)
     n = length(arr)  # Total number of elements
     base_size = div(n, N)  # Base size of each subarray
     remainder = mod(n, N)  # Remaining elements to distribute
-=======
-function LatticeSystem{SquareLattice}(;lattice_constant::Float64=1.0,
-                                      basis::Vector{Tuple{Float64, Float64, Float64}}=[(0.0, 0.0, 0.0)],
-                                      supercell_dimensions::Tuple{Int64, Int64, Int64}=(4, 4, 1),
-                                      periodicity::Tuple{Bool, Bool, Bool}=(true, true, true),
-                                      cutoff_radii::Vector{Float64}=[1.1, 1.5],
-                                      occupations::Union{Vector{Int}, Symbol}=[1, 2, 3, 4],
-                                      adsorptions::Union{Vector{Int}, Symbol}=:full,
-                                      )
-
-    lattice_vectors = [lattice_constant 0.0 0.0; 0.0 lattice_constant 0.0; 0.0 0.0 1.0]
-    dim = supercell_dimensions[1] * supercell_dimensions[2] * supercell_dimensions[3]
-    lattice_occupations = zeros(Bool, dim*length(basis))
-    lattice_adsorptions = zeros(Bool, dim*length(basis))
-
-    if occupations == :full
-        lattice_occupations = [true for i in 1:dim*length(basis)]
-    else
-        for i in occupations
-            lattice_occupations[i] = true
-        end
-    end
-
-    if adsorptions == :full
-        lattice_adsorptions = [true for i in 1:dim*length(basis)]
-    else
-        for i in adsorptions
-            lattice_adsorptions[i] = true
-        end
-    end
-
-    return LatticeSystem{SquareLattice}(lattice_vectors, basis, supercell_dimensions, periodicity, lattice_occupations, lattice_adsorptions, cutoff_radii)
-end
-
-
-function LatticeSystem{TriangularLattice}(;lattice_constant::Float64=1.0,
-                                          basis::Vector{Tuple{Float64, Float64, Float64}}=[(0.0, 0.0, 0.0),(1/2, sqrt(3)/2, 0.0)],
-                                          supercell_dimensions::Tuple{Int64, Int64, Int64}=(4, 2, 1),
-                                          periodicity::Tuple{Bool, Bool, Bool}=(true, true, true),
-                                          cutoff_radii::Vector{Float64}=[1.1, 1.5],
-                                          occupations::Union{Vector{Int}, Symbol}=[1, 2, 3, 4],
-                                          adsorptions::Union{Vector{Int}, Symbol}=:full,
-                                          )
-
-    lattice_vectors = [lattice_constant 0.0 0.0; 0.0 sqrt(3)*lattice_constant 0.0; 0.0 0.0 1.0]
-    dim = supercell_dimensions[1] * supercell_dimensions[2] * supercell_dimensions[3]
-    lattice_occupations = zeros(Bool, dim * length(basis))
-    lattice_adsorptions = zeros(Bool, dim * length(basis))
-
-    if occupations == :full
-        lattice_occupations = [true for i in 1:dim*length(basis)]
-    else
-        for i in occupations
-            lattice_occupations[i] = true
-        end
-    end
-
-    if adsorptions == :full
-        lattice_adsorptions = [true for i in 1:dim*length(basis)]
-    else
-        for i in adsorptions
-            lattice_adsorptions[i] = true
-        end
-    end
-
-    return LatticeSystem{TriangularLattice}(lattice_vectors, basis, supercell_dimensions, periodicity, lattice_occupations, lattice_adsorptions, cutoff_radii)
-end
-
->>>>>>> 9533d725
 
     subarrays = Vector{Vector{eltype(arr)}}()
     idx = 1
