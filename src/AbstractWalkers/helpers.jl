# show methods

"""
    custom_sort(arr::Vector{Int}, period::Int)

Sorts [1,2,3,4,5,6,7,8] into [1,3,5,7,2,4,6,8] for period = 2. Useful for printing triangular lattices.

"""
function custom_sort(arr::Vector{Int}, period::Int)
    sections = length(arr) ÷ period
    sorted_arr = deepcopy(arr)
    for i in 1:sections
        start = (i-1)*period + 1
        stop = i*period
        sub_arr = arr[start:stop]
        odd_nums = filter(x -> x % 2 != 0, sub_arr)
        even_nums = filter(x -> x % 2 == 0, sub_arr)
        sorted_arr[start:stop] = vcat(odd_nums, even_nums)
    end
    return sorted_arr
end

# function print_layer(io::IO, lattice::SLattice{G}, boolvec::Vector{Bool}) where G
#     supercell_dimensions = lattice.supercell_dimensions
#     # set up zigzag indexing for triangular lattice
#     index = custom_sort(collect(1:length(boolvec)), lattice.supercell_dimensions[2]*4)
#     ind = 1
#     for i in 1:supercell_dimensions[1]
#         print(io, "      ")
#         if G == TriangularLattice
#             if iseven(i)
#                 print(io, " ")
#             end
#             for j in 1:supercell_dimensions[2]*length(lattice.basis)
#                 if boolvec[index[ind]]
#                     print(io, "● ")
#                 else
#                     print(io, "○ ")
#                 end
#                 ind += 1
#             end
#         elseif G == SquareLattice
#             for j in 1:supercell_dimensions[2]*length(lattice.basis)
#                 if boolvec[(i-1)*supercell_dimensions[2]*length(lattice.basis) + j]
#                     print(io, "● ")
#                 else
#                     print(io, "○ ")
#                 end
#             end
#         end
#         println(io)
#     end
# end



# function print_lattice(io::IO, lattice::SLattice{G}, boolvec::Vector{Bool}) where G
#     if G == GenericLattice
#         print(io, boolvec)
#         return
#     end
#     supercell_dimensions = lattice.supercell_dimensions
#     if supercell_dimensions[3] == 1
#         print_layer(io, lattice, boolvec)
#     else
#         for k in 1:supercell_dimensions[3]
#             # slices the boolvec into layers
#             l = supercell_dimensions[1]*supercell_dimensions[2]*length(lattice.basis)
#             sec = ((k-1)*l+1):(k*l)
#             println(io, "      Layer ", k)
#             print_layer(io, lattice, boolvec[sec])
#         end
#     end
# end

# function Base.show(io::IO, lattice::SLattice{G}) where G
#     println(io, typeof(lattice))
#     println(io, "    lattice_vectors      : ", lattice.lattice_vectors)
#     println(io, "    positions            : ", lattice.positions)
#     println(io, "    supercell_dimensions : ", lattice.supercell_dimensions)
#     println(io, "    occupations          : "), print_lattice(io, lattice, lattice.occupations)
#     if prod(lattice.adsorptions) == true
#         println(io, "    adsorptions          : full adsorption")
#     else
#         println(io, "    adsorptions          : "), print_lattice(io, lattice, lattice.adsorptions)
#     end
# end

function Base.show(io::IO, lattice::MLattice{C,G}) where {C,G}
    println(io, typeof(lattice))
    println(io, "    lattice_vectors      : ", lattice.lattice_vectors)
    println(io, "    positions            : ", length(lattice.positions), " grid points")
    println(io, "    supercell_dimensions : ", lattice.supercell_dimensions)
    println(io, "    basis                : ", lattice.basis)
    println(io, "    periodicity          : ", lattice.periodicity)
    println(io, "    cutoff radii         : ", length(lattice.cutoff_radii), " nearest neighbors at cutoffs ", lattice.cutoff_radii)
    println(io, "    occupations          : ")
    print_occupation(io, lattice)
    if prod(lattice.adsorptions) == true
        println(io, "    adsorptions          : full adsorption")
    else
        println(io, "    adsorptions          : "), print_adsorption(io, lattice, lattice.adsorptions)
    end
end

"""
    merge_components(lattice::MLattice{C}) where C
    
Merges the boolvec of components into a single vector of integers, where each integer represents the component number.
"""
function merge_components(lattice::MLattice{C}) where C
    comp_rep = zeros(Int, prod(lattice.supercell_dimensions)*length(lattice.basis))
    for i in 1:C
        comp_rep += lattice.components[i] * i
    end
    return comp_rep
end

function print_layer(io::IO, lattice::MLattice{C,G}, vec::Union{Vector{Int},Vector{Bool}}) where {C,G}
    if C == 1
        print_layer_single_comp(io, lattice, vec)
    else
        print_layer_multi_comp(io, lattice, vec)
    end
end

function print_layer_multi_comp(io::IO, lattice::MLattice{C,G}, vec::Vector{Int}) where {C,G}
    supercell_dimensions = lattice.supercell_dimensions
    # symlist = [raw"➀", raw"➁", raw"➂", raw"➃", raw"➄", raw"➅", raw"➆", raw"➇", raw"➈", raw"➉"]
    symlist = [raw"➊", raw"➋", raw"➌", raw"➍", raw"➎", raw"➏", raw"➐", raw"➑", raw"➒", raw"➓"]
    # set up zigzag indexing for triangular lattice
    index = custom_sort(collect(1:length(vec)), lattice.supercell_dimensions[2]*4)
    ind = 1
    for i in 1:supercell_dimensions[1]
        print(io, "      ")
        if G == TriangularLattice
            if iseven(i)
                print(io, " ")
            end
            for j in 1:supercell_dimensions[2]*length(lattice.basis)
                if 0 < vec[index[ind]] <= 10
                    print(io, symlist[vec[index[ind]]]*" ")
                elseif vec[index[ind]] > 10
                    print(io, "● ")
                else
                    print(io, "○ ")
                end
                ind += 1
            end
        elseif G == SquareLattice
            for j in 1:supercell_dimensions[2]*length(lattice.basis)
                if 0 < vec[(i-1)*supercell_dimensions[2]*length(lattice.basis) + j] <= 10
                    print(io, symlist[vec[(i-1)*supercell_dimensions[2]*length(lattice.basis) + j]]*" ")
                elseif vec[(i-1)*supercell_dimensions[2]*length(lattice.basis) + j] > 10
                    print(io, "● ")
                else
                    print(io, "○ ")
                end
            end
        end
        println(io)
    end
end

# for single component lattices and adsorptions
function print_layer_single_comp(io::IO, lattice::MLattice{C,G}, boolvec::Vector{Bool}) where {C,G}
    supercell_dimensions = lattice.supercell_dimensions
    # set up zigzag indexing for triangular lattice
    index = custom_sort(collect(1:length(boolvec)), lattice.supercell_dimensions[2]*4)
    ind = 1
    for i in 1:supercell_dimensions[1]
        print(io, "      ")
        if G == TriangularLattice
            if iseven(i)
                print(io, " ")
            end
            for j in 1:supercell_dimensions[2]*length(lattice.basis)
                if boolvec[index[ind]]
                    print(io, "● ")
                else
                    print(io, "○ ")
                end
                ind += 1
            end
        elseif G == SquareLattice
            for j in 1:supercell_dimensions[2]*length(lattice.basis)
                if boolvec[(i-1)*supercell_dimensions[2]*length(lattice.basis) + j]
                    print(io, "● ")
                else
                    print(io, "○ ")
                end
            end
        end
        println(io)
    end
end


function print_occupation(io::IO, lattice::MLattice{C,G}) where {C,G}
    if G == GenericLattice
        print(io, merge_components(lattice))
        return
    end
    supercell_dimensions = lattice.supercell_dimensions
    if C == 1
        vec = lattice.components[1]
    else
        vec = merge_components(lattice)
    end
    if supercell_dimensions[3] == 1
        print_layer(io, lattice, vec)
    else
        for k in 1:supercell_dimensions[3]
            # slices the boolvec into layers
            l = supercell_dimensions[1]*supercell_dimensions[2]*length(lattice.basis)
            sec = ((k-1)*l+1):(k*l)
            klayer = vec[sec]
            println(io, "     Layer ", k, ":")
            print_layer(io, lattice, klayer)
        end
    end
end

<<<<<<< HEAD

function print_adsorption(io::IO, lattice::MLattice{C,G}, boolvec::Vector{Bool}) where {C,G}
    if G == GenericLattice
        print(io, boolvec)
        return
    end
    supercell_dimensions = lattice.supercell_dimensions
    if supercell_dimensions[3] == 1
        print_layer_single_comp(io, lattice, boolvec)
    else
        for k in 1:supercell_dimensions[3]
            # slices the boolvec into layers
            l = supercell_dimensions[1]*supercell_dimensions[2]*length(lattice.basis)
            sec = ((k-1)*l+1):(k*l)
            println(io, "      Layer ", k)
            print_layer_single_comp(io, lattice, boolvec[sec])
        end
    end
=======
function Base.show(io::IO, lattice::LatticeSystem{G}) where G
    println(io, "LatticeSystem{$G}:")
    println(io, "    lattice_vectors      : ", lattice.lattice_vectors)
    println(io, "    positions            : ", lattice.positions)
    println(io, "    supercell_dimensions : ", lattice.supercell_dimensions)
    println(io, "    occupations          : "), print_lattice(io, lattice, lattice.occupations)
    if prod(lattice.adsorptions) == true
        println(io, "    adsorptions          : full adsorption")
    else
        println(io, "    adsorptions          : "), print_lattice(io, lattice, lattice.adsorptions)
    end
end

# convenience functions for handling atomistic walkers

"""
    split_components(at::AbstractSystem, list_num_par::Vector{Int})

Split the system into components based on the number of particles in each component.

# Arguments
- `at::AbstractSystem`: The system to split.
- `list_num_par::Vector{Int}`: The number of particles in each component.

# Returns
- `components`: An array of `FastSystem` objects representing the components of the system.

"""
function split_components(at::AbstractSystem, list_num_par::Vector{Int})
    components = Array{FastSystem}(undef, length(list_num_par))
    comp_cut = vcat([0],cumsum(list_num_par))
    comp_split = [comp_cut[i]+1:comp_cut[i+1] for i in 1:length(list_num_par)]
    for i in 1:length(list_num_par)
        components[i] = FastSystem(at[comp_split[i]],at.bounding_box,at.boundary_conditions)
    end
    return components
end


"""
    split_components_by_chemical_species(at::AbstractSystem)

Split an `AbstractSystem` into multiple components based on the chemical species.

# Arguments
- `at::AbstractSystem`: The input `AbstractSystem` to be split.

# Returns
An array of `FastSystem` objects, each representing a component of the input system.

# Example
```jldoctest
julia> at = FreeBirdIO.generate_multi_type_random_starting_config(10.0,[2,1,3,4,5,6];particle_types=[:H,:O,:H,:Fe,:Au,:Cl])
FastSystem(Au₅Cl₆Fe₄H₅O, periodic = FFF):
    bounding_box      : [ 5.94392        0        0;
                                0  5.94392        0;
                                0        0  5.94392]u"Å"

        .--------------.  
       /Au      Cl     |  
      / |HAu Fe        |  
     /  |     Cl Cl Cl |  
    *   |Cle           |  
    |   | Cl      H    |  
    |   |      OAuH    |  
    |FeFe-----------H--.  
    |  /          Au  /   
    | /      Au      /    
    |/              /     
    *--------------*      


julia> AbstractWalkers.split_components_by_chemical_species(at)
5-element Vector{FastSystem}:
 FastSystem(H₅, periodic = FFF, bounding_box = [[5.943921952763129, 0.0, 0.0], [0.0, 5.943921952763129, 0.0], [0.0, 0.0, 5.943921952763129]]u"Å")
 FastSystem(O, periodic = FFF, bounding_box = [[5.943921952763129, 0.0, 0.0], [0.0, 5.943921952763129, 0.0], [0.0, 0.0, 5.943921952763129]]u"Å")
 FastSystem(Cl₆, periodic = FFF, bounding_box = [[5.943921952763129, 0.0, 0.0], [0.0, 5.943921952763129, 0.0], [0.0, 0.0, 5.943921952763129]]u"Å")
 FastSystem(Fe₄, periodic = FFF, bounding_box = [[5.943921952763129, 0.0, 0.0], [0.0, 5.943921952763129, 0.0], [0.0, 0.0, 5.943921952763129]]u"Å")
 FastSystem(Au₅, periodic = FFF, bounding_box = [[5.943921952763129, 0.0, 0.0], [0.0, 5.943921952763129, 0.0], [0.0, 0.0, 5.943921952763129]]u"Å")
```
"""
function split_components_by_chemical_species(at::AbstractSystem)
    list_species = atomic_number(at)
    species = sort!(unique(list_species))
    components = Array{FastSystem}(undef, length(species))
    for i in 1:length(species)
        components[i] = FastSystem(at[findall(x->x==species[i],list_species)],at.bounding_box,at.boundary_conditions)
    end
    return components
end

"""
    check_num_components(C::Int, list_num_par::Vector{Int}, frozen::Vector{Bool})

Check that the number of components matches the length of the list of number of particles and frozen particles.

# Arguments
- `C::Int`: The number of components.
- `list_num_par::Vector{Int}`: The number of particles in each component.
- `frozen::Vector{Bool}`: A vector indicating whether each component is frozen.

"""
function check_num_components(C::Int, list_num_par::Vector{Int}, frozen::Vector{Bool})
    if length(list_num_par) != C
        throw(ArgumentError("The number of components does not match the length of the list of number of particles."))
    elseif length(frozen) != C
        throw(ArgumentError("The number of components does not match the length of the list of frozen particles."))
    end
end

"""
    sort_components_by_atomic_number(at::AbstractSystem; merge_same_species=true)

Sorts the components of an `AbstractSystem` object `at` by their atomic number.

## Arguments
- `at::AbstractSystem`: The input `AbstractSystem` object.

## Keyword Arguments
- `merge_same_species::Bool=true`: Whether to merge components with the same species.

## Returns
- `list_num_par::Vector{Int64}`: A vector containing the number of each component species.
- `new_list::FastSystem`: A new `FastSystem` object with the sorted components.

The function first extracts the atomic numbers of the components in `at`. If `merge_same_species` is `true`, it sorts the unique species and counts the number of each species. If `merge_same_species` is `false`, it creates a list of species and their counts. It then sorts the species and counts by atomic number. Finally, it constructs a new `FastSystem` object with the sorted components and returns the list of species counts and the new `FastSystem` object.

# Examples
```jldoctest
julia> at = FreeBirdIO.generate_multi_type_random_starting_config(10.0,[2,1,3,4,5,6];particle_types=[:H,:O,:H,:Fe,:Au,:Cl])
FastSystem(Au₅Cl₆Fe₄H₅O, periodic = FFF):
    bounding_box      : [ 5.94392        0        0;
                                0  5.94392        0;
                                0        0  5.94392]u"Å"

        .--------------.  
       /|     Cl    H  |  
      / |      Fe      |  
     /  |  Au     FeH  |  
    *   |   FeH  ACl   |  
    |   |    Cl     Au |  
    |   |            O |  
    |   .--Fe----------.  
    |  /H  Cl         /   
    | /          Au  /    
    |/Cl          Cl/     
    *--------------*      


julia> AbstractWalkers.sort_components_by_atomic_number(at; merge_same_species=false)
([2, 3, 1, 6, 4, 5], FastSystem(Au₅Cl₆Fe₄H₅O, periodic = FFF, bounding_box = [[5.943921952763129, 0.0, 0.0], [0.0, 5.943921952763129, 0.0], [0.0, 0.0, 5.943921952763129]]u"Å"))

julia> AbstractWalkers.sort_components_by_atomic_number(at)
([5, 1, 6, 4, 5], FastSystem(Au₅Cl₆Fe₄H₅O, periodic = FFF, bounding_box = [[5.943921952763129, 0.0, 0.0], [0.0, 5.943921952763129, 0.0], [0.0, 0.0, 5.943921952763129]]u"Å"))
```
"""
function sort_components_by_atomic_number(at::AbstractSystem; merge_same_species=true)
    list_species = atomic_number(at)
    new_list = Array{eltype(at[1])}(undef,0)
    if merge_same_species
        species = sort!(unique(list_species))
        list_num_par = [count(x->x==s, list_species) for s in species]
    elseif !merge_same_species
        species = [list_species[1]; [list_species[i] for i in 2:length(list_species) if list_species[i] != list_species[i-1]]]
        list_num_par = Vector{Int64}()
        i = 1
        while i <= length(list_species)
            count = 1
            while i + count <= length(list_species) && list_species[i] == list_species[i + count]
                count += 1
            end
            push!(list_num_par, count)
            i += count
        end
        zipped = sort!(collect(zip(species, list_num_par)), by=first)
        list_num_par = [x[2] for x in zipped]
        species = unique([x[1] for x in zipped])
    end
    for i in 1:length(species)
        append!(new_list,at[findall(x->x==species[i],list_species)])
    end
    return list_num_par, FastSystem(new_list,at.bounding_box,at.boundary_conditions)
>>>>>>> 9533d725
end<|MERGE_RESOLUTION|>--- conflicted
+++ resolved
@@ -221,7 +221,6 @@
     end
 end
 
-<<<<<<< HEAD
 
 function print_adsorption(io::IO, lattice::MLattice{C,G}, boolvec::Vector{Bool}) where {C,G}
     if G == GenericLattice
@@ -240,7 +239,8 @@
             print_layer_single_comp(io, lattice, boolvec[sec])
         end
     end
-=======
+end
+
 function Base.show(io::IO, lattice::LatticeSystem{G}) where G
     println(io, "LatticeSystem{$G}:")
     println(io, "    lattice_vectors      : ", lattice.lattice_vectors)
@@ -423,5 +423,4 @@
         append!(new_list,at[findall(x->x==species[i],list_species)])
     end
     return list_num_par, FastSystem(new_list,at.bounding_box,at.boundary_conditions)
->>>>>>> 9533d725
 end