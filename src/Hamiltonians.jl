--- conflicted
+++ resolved
@@ -5,13 +5,10 @@
 
 using Unitful
 using StaticArrays
+using StaticArrays
 
 export ClassicalHamiltonian
-<<<<<<< HEAD
 export LatticeGasHamiltonian, GenericLatticeHamiltonian, MLatticeHamiltonian
-=======
-export LatticeGasHamiltonian, GenericLatticeHamiltonian
->>>>>>> 9533d725
 
 abstract type ClassicalHamiltonian end
 
@@ -95,7 +92,6 @@
     println(io, "    on_site_interaction:      ", hamiltonian.on_site_interaction)
     println(io, "    nth_neighbor_interactions: ", [hamiltonian.nth_neighbor_interactions[i].val for i in 1:N], " ", unit(U))
 end
-<<<<<<< HEAD
     
     """
         struct MLatticeHamiltonian{C,N,U} <: ClassicalHamiltonian
@@ -155,7 +151,5 @@
        end
     end
 end
-=======
->>>>>>> 9533d725
 
 end # module Hamiltonians