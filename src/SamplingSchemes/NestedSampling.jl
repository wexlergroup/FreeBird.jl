--- conflicted
+++ resolved
@@ -30,6 +30,13 @@
     allowed_fail_count::Int64
 end
 
+mutable struct LatticeNestedSamplingParameters <: SamplingParameters
+    mc_steps::Int64
+    energy_perturbation::Float64
+    fail_count::Int64
+    allowed_fail_count::Int64
+end
+
 
 
 """
@@ -42,14 +49,22 @@
 """
     struct MCRandomWalkMaxE <: MCRoutine
 A type for generating a new walker by performing a random walk for decorrelation on the highest-energy walker.
+A type for generating a new walker by performing a random walk for decorrelation on the highest-energy walker.
 """
 struct MCRandomWalkMaxE <: MCRoutine end
 
 """
     struct MCRandomWalkClone <: MCRoutine
 A type for generating a new walker by cloning an existing walker and performing a random walk for decorrelation.
+A type for generating a new walker by cloning an existing walker and performing a random walk for decorrelation.
 """
 struct MCRandomWalkClone <: MCRoutine end
+
+"""
+    struct MCNewSample <: MCRoutine
+A type for generating a new walker from a random configuration. Currently, it is intended to use this routine for lattice gas systems.
+"""
+struct MCNewSample <: MCRoutine end
 
 """
     struct MCNewSample <: MCRoutine
@@ -110,6 +125,7 @@
 - `liveset::LJAtomWalkers`: The sorted liveset.
 """
 function sort_by_energy!(liveset::AbstractLiveSet)
+function sort_by_energy!(liveset::AbstractLiveSet)
     sort!(liveset.walkers, by = x -> x.energy, rev=true)
     # println("after sort ats[1].system_data.energy: ", ats[1].system_data.energy)
     return liveset
@@ -124,6 +140,7 @@
 - `liveset::AtomWalkers`: The set of walkers to update.
 
 """
+function update_iter!(liveset::AbstractLiveSet)
 function update_iter!(liveset::AbstractLiveSet)
     for at in liveset.walkers
         at.iter += 1
@@ -266,19 +283,11 @@
     to_walk = deepcopy(ats[1])
 
     accept, at = MC_new_sample!(to_walk, h, emax; energy_perturb=ns_params.energy_perturbation)
-<<<<<<< HEAD
     # configs = [wk.configuration.occupations for wk in ats]
     # if (at.configuration.occupations in configs) && !accept_same_config
     #     @warn "Configuration already exists in the liveset"
     #     accept = false
     # end
-=======
-    configs = [wk.configuration.occupations for wk in ats]
-    if (at.configuration.occupations in configs) && !accept_same_config
-        @warn "Configuration already exists in the liveset"
-        accept = false
-    end
->>>>>>> 9533d725
     @info "iter: $(liveset.walkers[1].iter), emax: $emax, is_accepted: $accept"
     if accept
         push!(ats, at)
@@ -431,19 +440,12 @@
                                 mc_routine::MCRoutine,
                                 save_strategy::DataSavingStrategy;
                                 accept_same_config::Bool=false)
-<<<<<<< HEAD
     df = DataFrame(iter=Int[], emax=Float64[], config=Any[])
     for i in 1:n_steps
         # write_walker_every_n(liveset.walkers[1], i, save_strategy)
         
         config = liveset.walkers[1].configuration.components
 
-=======
-    df = DataFrame(iter=Int[], emax=Float64[], config=Vector{Bool}[])
-    for i in 1:n_steps
-        # write_walker_every_n(liveset.walkers[1], i, save_strategy)
-        config = liveset.walkers[1].configuration.occupations
->>>>>>> 9533d725
         iter, emax, liveset, ns_params = nested_sampling_step!(liveset, ns_params, mc_routine; accept_same_config=accept_same_config)
         @debug "n_step $i, iter: $iter, emax: $emax"
         if ns_params.fail_count >= ns_params.allowed_fail_count
