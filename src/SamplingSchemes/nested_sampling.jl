"""
    mutable struct NestedSamplingParameters <: SamplingParameters

The `NestedSamplingParameters` struct represents the parameters used in the nested sampling scheme.

# Fields
- `mc_steps::Int64`: The number of total Monte Carlo moves to perform.
- `initial_step_size::Float64`: The initial step size, which is the fallback step size if MC routine fails to accept a move.
- `step_size::Float64`: The on-the-fly step size used in the sampling process.
- `step_size_lo::Float64`: The lower bound of the step size.
- `step_size_up::Float64`: The upper bound of the step size.
- `fail_count::Int64`: The number of failed MC moves in a row.
- `allowed_fail_count::Int64`: The maximum number of failed MC moves allowed before resetting the step size.
- `random_seed::Int64`: The seed for the random number generator.
"""
mutable struct NestedSamplingParameters <: SamplingParameters
    mc_steps::Int64
    initial_step_size::Float64
    step_size::Float64
    step_size_lo::Float64
    step_size_up::Float64
    fail_count::Int64
    allowed_fail_count::Int64
    random_seed::Int64
    function NestedSamplingParameters(;
        mc_steps::Int64=200,
        initial_step_size::Float64=0.01,
        step_size::Float64=0.1,
        step_size_lo::Float64=1e-6,
        step_size_up::Float64=1.0,
        fail_count::Int64=0,
        allowed_fail_count::Int64=100,
        random_seed::Int64=1234,
        )
        new(mc_steps, initial_step_size, step_size, step_size_lo, step_size_up, fail_count, allowed_fail_count, random_seed)  
    end
end

"""
    mutable struct LatticeNestedSamplingParameters <: SamplingParameters

The `LatticeNestedSamplingParameters` struct represents the parameters used in the lattice nested sampling scheme.

# Fields
- `mc_steps::Int64`: The number of total Monte Carlo moves to perform.
- `energy_perturbation::Float64`: The energy perturbation used in the sampling process.
- `fail_count::Int64`: The number of failed MC moves in a row.
- `allowed_fail_count::Int64`: The maximum number of failed MC moves allowed before resetting the step size.
- `random_seed::Int64`: The seed for the random number generator.
"""
mutable struct LatticeNestedSamplingParameters <: SamplingParameters
    mc_steps::Int64
    energy_perturbation::Float64
    fail_count::Int64
    allowed_fail_count::Int64
    random_seed::Int64
    function LatticeNestedSamplingParameters(;
        mc_steps::Int64=100,
        energy_perturbation::Float64=1e-12,
        fail_count::Int64=0,
        allowed_fail_count::Int64=10,
        random_seed::Int64=1234,
        )
        new(mc_steps, energy_perturbation, fail_count, allowed_fail_count, random_seed)  
    end
end



"""
    abstract type MCRoutine

An abstract type representing a Monte Carlo routine.
"""
abstract type MCRoutine end

"""
    struct MCRandomWalkMaxE <: MCRoutine
A type for generating a new walker by performing a random walk for decorrelation on the highest-energy walker.
"""
struct MCRandomWalkMaxE <: MCRoutine end

"""
    struct MCRandomWalkClone <: MCRoutine
A type for generating a new walker by cloning an existing walker and performing a random walk for decorrelation.
"""
struct MCRandomWalkClone <: MCRoutine end

"""
    struct MCNewSample <: MCRoutine
A type for generating a new walker from a random configuration. Currently, it is intended to use this routine for lattice gas systems.
"""
struct MCNewSample <: MCRoutine end

""" 
    struct MCMixedMoves <: MCRoutine
A type for generating a new walker by performing random walks and swapping atoms. Currently, it is intended to use this routine for
multi-component systems. The actual number of random walks and swaps to perform is determined by the weights of the fields `walks_freq` and `swaps_freq`.
For example, if `walks_freq=4` and `swaps_freq=1`, then the routine will perform 4 random walks and 1 atom swap in each cycle. The counters 
`walks_counter` and `swaps_counter` are used to keep track of the number of random walks and swaps performed in the current cycle.

<<<<<<< HEAD
struct MCRejectionSampling <: MCRoutine end
=======
# Fields
- `walks_freq::Int`: The frequency of random walks to perform.
- `swaps_freq::Int`: The frequency of atom swaps to perform.
- `walks_counter::Int`: The counter for random walks.
- `swaps_counter::Int`: The counter for atom swaps.
"""
mutable struct MCMixedMoves <: MCRoutine
    walks_freq::Int
    swaps_freq::Int
    walks_counter::Int
    swaps_counter::Int
end

>>>>>>> 7ea9adcf

"""
    sort_by_energy!(liveset::LJAtomWalkers)

Sorts the walkers in the liveset by their energy in descending order.

# Arguments
- `liveset::LJAtomWalkers`: The liveset of walkers to be sorted.

# Returns
- `liveset::LJAtomWalkers`: The sorted liveset.
"""
function sort_by_energy!(liveset::AbstractLiveSet)
    sort!(liveset.walkers, by = x -> x.energy, rev=true)
    # println("after sort ats[1].system_data.energy: ", ats[1].system_data.energy)
    return liveset
end

"""
    update_iter!(liveset::AtomWalkers)

Update the iteration count for each walker in the liveset.

# Arguments
- `liveset::AtomWalkers`: The set of walkers to update.

"""
function update_iter!(liveset::AbstractLiveSet)
    for at in liveset.walkers
        at.iter += 1
    end
end


"""
    nested_sampling_step!(liveset::AtomWalkers, ns_params::NestedSamplingParameters, mc_routine::MCRandomWalk)

Perform a single step of the nested sampling algorithm using the Monte Carlo random walk routine.

Arguments
- `liveset::AtomWalkers`: The set of atom walkers.
- `ns_params::NestedSamplingParameters`: The parameters for nested sampling.
- `mc_routine::MCRandomWalk`: The Monte Carlo random walk routine. Currently within this function, the random walk is only applied to the highest-energy walker, i.e., the one being culled.

Returns
- `iter`: The iteration number after the step.
- `emax`: The highest energy recorded during the step.
- `liveset`: The updated set of atom walkers.
- `ns_params`: The updated nested sampling parameters.
"""
function nested_sampling_step!(liveset::AtomWalkers, ns_params::NestedSamplingParameters, mc_routine::MCRoutine)
    sort_by_energy!(liveset)
    ats = liveset.walkers
    lj = liveset.lj_potential
    iter::Union{Missing,Int} = missing
    emax::Union{Missing,typeof(0.0u"eV")} = liveset.walkers[1].energy
    if mc_routine isa MCRandomWalkMaxE
        to_walk = deepcopy(ats[1])
    elseif mc_routine isa MCRandomWalkClone
        to_walk = deepcopy(rand(ats[2:end]))
    else
        error("Unsupported MCRoutine type: $mc_routine")
    end
    accept, rate, at = MC_random_walk!(ns_params.mc_steps, to_walk, lj, ns_params.step_size, emax)
    @info "iter: $(liveset.walkers[1].iter), acceptance rate: $rate, emax: $emax, is_accepted: $accept, step_size: $(ns_params.step_size)"
    if accept
        push!(ats, at)
        popfirst!(ats)
        update_iter!(liveset)
        ns_params.fail_count = 0
        iter = liveset.walkers[1].iter
    else
        @warn "Failed to accept MC move"
        emax = missing
        ns_params.fail_count += 1
    end
    adjust_step_size(ns_params, rate)
    return iter, emax, liveset, ns_params
end

"""
<<<<<<< HEAD
    nested_sampling_step!(liveset::LatticeGasWalkers, ns_params::LatticeNestedSamplingParameters, mc_routine::MCRoutine)
=======
    nested_sampling_step!(liveset::AtomWalkers, ns_params::NestedSamplingParameters, mc_routine::MCMixedMoves)

Perform a single step of the nested sampling algorithm using the Monte Carlo mixed moves routine.

Arguments
- `liveset::AtomWalkers`: The set of atom walkers.
- `ns_params::NestedSamplingParameters`: The parameters for nested sampling.
- `mc_routine::MCMixedMoves`: The Monte Carlo mixed moves routine.

Returns
- `iter`: The iteration number after the step.
- `emax`: The highest energy recorded during the step.
- `liveset`: The updated set of atom walkers.
- `ns_params`: The updated nested sampling parameters.
"""
function nested_sampling_step!(liveset::AtomWalkers, ns_params::NestedSamplingParameters, mc_routine::MCMixedMoves)
    sort_by_energy!(liveset)
    ats = liveset.walkers
    lj = liveset.lj_potential
    iter::Union{Missing,Int} = missing
    emax::Union{Missing,typeof(0.0u"eV")} = liveset.walkers[1].energy
    to_walk = deepcopy(rand(ats[2:end]))
    if mc_routine.walks_counter  + mc_routine.swaps_counter == 0
        mc_routine.walks_counter += mc_routine.walks_freq
        mc_routine.swaps_counter += mc_routine.swaps_freq
    end
    # @show mc_routine
    if mc_routine.walks_counter > 0
        accept, rate, at = MC_random_walk!(ns_params.mc_steps, to_walk, lj, ns_params.step_size, emax)
        mc_routine.walks_counter -= 1
        @info "iter: $(liveset.walkers[1].iter), acceptance rate: $(round(rate; sigdigits=4)), emax: $(round(typeof(1.0u"eV"), emax; sigdigits=10)), is_accepted: $accept, step_size: $(round(ns_params.step_size; sigdigits=4))"
    elseif mc_routine.swaps_counter > 0
        accept, rate, at = MC_random_swap!(ns_params.mc_steps, to_walk, lj, emax)
        mc_routine.swaps_counter -= 1
        @info "iter: $(liveset.walkers[1].iter), acceptance rate: $(round(rate; sigdigits=4)), emax: $(round(typeof(1.0u"eV"), emax; sigdigits=10)), is_accepted: $accept, step_size: swap"
    end
    
    if accept
        push!(ats, at)
        popfirst!(ats)
        update_iter!(liveset)
        ns_params.fail_count = 0
        iter = liveset.walkers[1].iter
    else
        @warn "Failed to accept MC move"
        emax = missing
        ns_params.fail_count += 1
    end
    adjust_step_size(ns_params, rate)
    return iter, emax, liveset, ns_params
end

"""
    nested_sampling_step!(liveset::LatticeGasWalkers, ns_params::LatticeNestedSamplingParameters, mc_routine::MCRoutine; accept_same_config::Bool=true)
>>>>>>> 7ea9adcf

Perform a single step of the nested sampling algorithm.

This function takes a `liveset` of lattice gas walkers, `ns_params` containing the parameters for nested sampling, and `mc_routine` representing the Monte Carlo 
routine for generating new samples. It performs a single step of the nested sampling algorithm by updating the liveset with a new walker.

## Arguments
- `liveset::LatticeGasWalkers`: The liveset of lattice gas walkers.
- `ns_params::LatticeNestedSamplingParameters`: The parameters for nested sampling.
- `mc_routine::MCRoutine`: The Monte Carlo routine for generating new samples.

## Returns
- `iter`: The iteration number of the liveset after the step.
- `emax`: The maximum energy of the liveset after the step.
"""
function nested_sampling_step!(liveset::LatticeGasWalkers, 
                               ns_params::LatticeNestedSamplingParameters, 
                               mc_routine::MCRoutine)
    sort_by_energy!(liveset)
    ats = liveset.walkers
    h = liveset.hamiltonian
    iter::Union{Missing,Int} = missing
    emax::Union{Missing,Float64} = liveset.walkers[1].energy.val
    if mc_routine isa MCRandomWalkMaxE
        to_walk = deepcopy(ats[1])
    elseif mc_routine isa MCRandomWalkClone
        to_walk = deepcopy(rand(ats[2:end]))
    else
        error("Unsupported MCRoutine type: $mc_routine")
    end
    accept, rate, at = MC_random_walk!(ns_params.mc_steps, to_walk, h, emax; energy_perturb=ns_params.energy_perturbation)

    @info "iter: $(liveset.walkers[1].iter), acceptance rate: $rate, emax: $emax, is_accepted: $accept"
    if accept
        push!(ats, at)
        popfirst!(ats)
        update_iter!(liveset)
        ns_params.fail_count = 0
        iter = liveset.walkers[1].iter
    else
        @warn "Failed to accept MC move"
        emax = missing
        ns_params.fail_count += 1
    end
    # adjust_step_size(ns_params, rate)
    return iter, emax, liveset, ns_params
end

"""
    nested_sampling_step!(liveset::LatticeGasWalkers, ns_params::LatticeNestedSamplingParameters, mc_routine::MCNewSample)

Perform a single step of the nested sampling algorithm.

This function takes a `liveset` of lattice gas walkers, `ns_params` containing the parameters for nested sampling, and `mc_routine` representing the Monte Carlo routine for generating new samples. It performs a single step of the nested sampling algorithm by updating the liveset with a new walker.

## Arguments
- `liveset::LatticeGasWalkers`: The liveset of lattice gas walkers.
- `ns_params::LatticeNestedSamplingParameters`: The parameters for nested sampling.
- `mc_routine::MCNewSample`: The Monte Carlo routine for generating new samples.

## Returns
- `iter`: The iteration number of the liveset after the step.
- `emax`: The maximum energy of the liveset after the step.
- `liveset::LatticeGasWalkers`: The updated liveset after the step.
- `ns_params::LatticeNestedSamplingParameters`: The updated nested sampling parameters after the step.
"""
function nested_sampling_step!(liveset::LatticeGasWalkers, 
                               ns_params::LatticeNestedSamplingParameters, 
                               mc_routine::MCNewSample)
    sort_by_energy!(liveset)
    ats = liveset.walkers
    h = liveset.hamiltonian
    iter::Union{Missing,Int} = missing
    emax::Union{Missing,Float64} = liveset.walkers[1].energy.val

    to_walk = deepcopy(ats[1])

    accept, at = MC_new_sample!(to_walk, h, emax; energy_perturb=ns_params.energy_perturbation)

    @info "iter: $(liveset.walkers[1].iter), emax: $emax, is_accepted: $accept"
    if accept
        push!(ats, at)
        popfirst!(ats)
        update_iter!(liveset)
        ns_params.fail_count = 0
        iter = liveset.walkers[1].iter
    else
        @warn "Failed to accept MC move"
        emax = missing
        ns_params.fail_count += 1
    end
    # adjust_step_size(ns_params, rate)
    return iter, emax, liveset, ns_params
end


function nested_sampling_step!(liveset::LatticeGasWalkers, 
                               ns_params::LatticeNestedSamplingParameters, 
                               mc_routine::MCRejectionSampling)
    sort_by_energy!(liveset)
    ats = liveset.walkers
    h = liveset.hamiltonian
    iter::Union{Missing,Int} = missing
    emax::Union{Missing,Float64} = liveset.walkers[1].energy.val

    to_walk = deepcopy(ats[1])

    accept, at = MC_rejection_sampling!(to_walk, h, emax; energy_perturb=ns_params.energy_perturbation)

    @info "iter: $(liveset.walkers[1].iter), emax: $emax, is_accepted: $accept"
    if accept
        push!(ats, at)
        popfirst!(ats)
        update_iter!(liveset)
        ns_params.fail_count = 0
        iter = liveset.walkers[1].iter
    else
        @warn "Failed to accept MC move"
        emax = missing
        ns_params.fail_count += 1
    end
    # adjust_step_size(ns_params, rate)
    return iter, emax, liveset, ns_params
end

"""
    adjust_step_size(ns_params::NestedSamplingParameters, rate::Float64)

Adjusts the step size of the nested sampling algorithm based on the acceptance rate. 
    If the acceptance rate is greater than 0.75, the step size is increased by 1%. 
    If the acceptance rate is less than 0.25, the step size is decreased by 1%.

# Arguments
- `ns_params::NestedSamplingParameters`: The parameters of the nested sampling algorithm.
- `rate::Float64`: The acceptance rate of the algorithm.
- `range::Tuple{Float64, Float64}`: The range of acceptance rates for adjusting the step size. Default is (0.25, 0.75).

# Returns
- `ns_params::NestedSamplingParameters`: The updated parameters with adjusted step size.
"""
function adjust_step_size(ns_params::NestedSamplingParameters, rate::Float64; range::Tuple{Float64, Float64}=(0.25, 0.75))
    if rate > range[2] && ns_params.step_size < ns_params.step_size_up
        ns_params.step_size *= 1.05
    elseif rate < range[1] && ns_params.step_size > ns_params.step_size_lo
        ns_params.step_size *= 0.95
    end
    return ns_params
end



"""
    nested_sampling_loop!(liveset::AtomWalkers, ns_params::NestedSamplingParameters, n_steps::Int64, mc_routine::MCRoutine; args...)

Perform a nested sampling loop for a given number of steps.

# Arguments
- `liveset::AtomWalkers`: The initial set of walkers.
- `ns_params::NestedSamplingParameters`: The parameters for nested sampling.
- `n_steps::Int64`: The number of steps to perform.
- `mc_routine::MCRoutine`: The Monte Carlo routine to use.

# Returns
- `df`: A DataFrame containing the iteration number and maximum energy for each step.
- `liveset`: The updated set of walkers.
- `ns_params`: The updated nested sampling parameters.
"""
function nested_sampling_loop!(liveset::AtomWalkers, 
                                ns_params::NestedSamplingParameters, 
                                n_steps::Int64, 
                                mc_routine::MCRoutine,
                                save_strategy::DataSavingStrategy)
    df = DataFrame(iter=Int[], emax=Float64[])
    for i in 1:n_steps
        write_walker_every_n(liveset.walkers[1], i, save_strategy)
        iter, emax, liveset, ns_params = nested_sampling_step!(liveset, ns_params, mc_routine)
        @debug "n_step $i, iter: $iter, emax: $emax"
        if ns_params.fail_count >= ns_params.allowed_fail_count
            @warn "Failed to accept MC move $(ns_params.allowed_fail_count) times in a row. Reset step size!"
            ns_params.fail_count = 0
            ns_params.step_size = ns_params.initial_step_size
        end
        if !(iter isa typeof(missing))
            push!(df, (iter, emax.val))
        end
        write_df_every_n(df, i, save_strategy)
        write_ls_every_n(liveset, i, save_strategy)
    end
    return df, liveset, ns_params
end

"""
    nested_sampling_loop!(liveset::LatticeGasWalkers, ns_params::LatticeNestedSamplingParameters, n_steps::Int64, mc_routine::MCRoutine, save_strategy::DataSavingStrategy)

Perform a nested sampling loop on a lattice gas system for a given number of steps.

# Arguments
- `liveset::LatticeGasWalkers`: The initial set of walkers.
- `ns_params::LatticeNestedSamplingParameters`: The parameters for nested sampling.
- `n_steps::Int64`: The number of steps to perform.
- `mc_routine::MCRoutine`: The Monte Carlo routine to use.
- `save_strategy::DataSavingStrategy`: The strategy for saving data.

# Returns
- `df`: A DataFrame containing the iteration number and maximum energy for each step.
- `liveset`: The updated set of walkers.
- `ns_params`: The updated nested sampling parameters.
"""
function nested_sampling_loop!(liveset::LatticeGasWalkers,
                                ns_params::LatticeNestedSamplingParameters, 
                                n_steps::Int64, 
                                mc_routine::MCRoutine,
                                save_strategy::DataSavingStrategy)

    df = DataFrame(iter=Int[], emax=Float64[], config=Any[])
    for i in 1:n_steps
        # write_walker_every_n(liveset.walkers[1], i, save_strategy)
        
        config = liveset.walkers[1].configuration.components

        iter, emax, liveset, ns_params = nested_sampling_step!(liveset, ns_params, mc_routine)
        @debug "n_step $i, iter: $iter, emax: $emax"
        if ns_params.fail_count >= ns_params.allowed_fail_count
            @warn "Failed to accept MC move $(ns_params.allowed_fail_count) times in a row. Break!"
            ns_params.fail_count = 0
            break
        end
        if !(iter isa typeof(missing))
            push!(df, (iter, emax, config))
        end
        write_df_every_n(df, i, save_strategy)
        write_ls_every_n(liveset, i, save_strategy)
    end
    return df, liveset, ns_params
end<|MERGE_RESOLUTION|>--- conflicted
+++ resolved
@@ -99,9 +99,6 @@
 For example, if `walks_freq=4` and `swaps_freq=1`, then the routine will perform 4 random walks and 1 atom swap in each cycle. The counters 
 `walks_counter` and `swaps_counter` are used to keep track of the number of random walks and swaps performed in the current cycle.
 
-<<<<<<< HEAD
-struct MCRejectionSampling <: MCRoutine end
-=======
 # Fields
 - `walks_freq::Int`: The frequency of random walks to perform.
 - `swaps_freq::Int`: The frequency of atom swaps to perform.
@@ -115,7 +112,7 @@
     swaps_counter::Int
 end
 
->>>>>>> 7ea9adcf
+struct MCRejectionSampling <: MCRoutine end
 
 """
     sort_by_energy!(liveset::LJAtomWalkers)
@@ -197,9 +194,6 @@
 end
 
 """
-<<<<<<< HEAD
-    nested_sampling_step!(liveset::LatticeGasWalkers, ns_params::LatticeNestedSamplingParameters, mc_routine::MCRoutine)
-=======
     nested_sampling_step!(liveset::AtomWalkers, ns_params::NestedSamplingParameters, mc_routine::MCMixedMoves)
 
 Perform a single step of the nested sampling algorithm using the Monte Carlo mixed moves routine.
@@ -253,8 +247,60 @@
 end
 
 """
-    nested_sampling_step!(liveset::LatticeGasWalkers, ns_params::LatticeNestedSamplingParameters, mc_routine::MCRoutine; accept_same_config::Bool=true)
->>>>>>> 7ea9adcf
+    nested_sampling_step!(liveset::AtomWalkers, ns_params::NestedSamplingParameters, mc_routine::MCMixedMoves)
+
+Perform a single step of the nested sampling algorithm using the Monte Carlo mixed moves routine.
+
+Arguments
+- `liveset::AtomWalkers`: The set of atom walkers.
+- `ns_params::NestedSamplingParameters`: The parameters for nested sampling.
+- `mc_routine::MCMixedMoves`: The Monte Carlo mixed moves routine.
+
+Returns
+- `iter`: The iteration number after the step.
+- `emax`: The highest energy recorded during the step.
+- `liveset`: The updated set of atom walkers.
+- `ns_params`: The updated nested sampling parameters.
+"""
+function nested_sampling_step!(liveset::AtomWalkers, ns_params::NestedSamplingParameters, mc_routine::MCMixedMoves)
+    sort_by_energy!(liveset)
+    ats = liveset.walkers
+    lj = liveset.lj_potential
+    iter::Union{Missing,Int} = missing
+    emax::Union{Missing,typeof(0.0u"eV")} = liveset.walkers[1].energy
+    to_walk = deepcopy(rand(ats[2:end]))
+    if mc_routine.walks_counter  + mc_routine.swaps_counter == 0
+        mc_routine.walks_counter += mc_routine.walks_freq
+        mc_routine.swaps_counter += mc_routine.swaps_freq
+    end
+    # @show mc_routine
+    if mc_routine.walks_counter > 0
+        accept, rate, at = MC_random_walk!(ns_params.mc_steps, to_walk, lj, ns_params.step_size, emax)
+        mc_routine.walks_counter -= 1
+        @info "iter: $(liveset.walkers[1].iter), acceptance rate: $(round(rate; sigdigits=4)), emax: $(round(typeof(1.0u"eV"), emax; sigdigits=10)), is_accepted: $accept, step_size: $(round(ns_params.step_size; sigdigits=4))"
+    elseif mc_routine.swaps_counter > 0
+        accept, rate, at = MC_random_swap!(ns_params.mc_steps, to_walk, lj, emax)
+        mc_routine.swaps_counter -= 1
+        @info "iter: $(liveset.walkers[1].iter), acceptance rate: $(round(rate; sigdigits=4)), emax: $(round(typeof(1.0u"eV"), emax; sigdigits=10)), is_accepted: $accept, step_size: swap"
+    end
+    
+    if accept
+        push!(ats, at)
+        popfirst!(ats)
+        update_iter!(liveset)
+        ns_params.fail_count = 0
+        iter = liveset.walkers[1].iter
+    else
+        @warn "Failed to accept MC move"
+        emax = missing
+        ns_params.fail_count += 1
+    end
+    adjust_step_size(ns_params, rate)
+    return iter, emax, liveset, ns_params
+end
+
+"""
+    nested_sampling_step!(liveset::LatticeGasWalkers, ns_params::LatticeNestedSamplingParameters, mc_routine::MCRoutine)
 
 Perform a single step of the nested sampling algorithm.
 
