--- conflicted
+++ resolved
@@ -4,11 +4,7 @@
 Perform a Markov chain Monte Carlo simulation of a SLattice in the NVT ensemble using the Metropolis-Hastings algorithm.
 
 # Arguments
-<<<<<<< HEAD
 - `lattice::SLattice`: The initial lattice configuration.
-=======
-- `lattice::LatticeSystem`: The initial lattice configuration.
->>>>>>> 9533d725
 - `h::ClassicalHamiltonian`: The Hamiltonian containing the on-site and nearest-neighbor interaction energies.
 - `temperature::Float64`: The temperature of the system.
 - `num_steps::Int64`: The number of Monte Carlo steps.
@@ -21,11 +17,7 @@
 """
 
 function nvt_monte_carlo(
-<<<<<<< HEAD
     lattice::AbstractLattice,
-=======
-    lattice::LatticeSystem,
->>>>>>> 9533d725
     h::ClassicalHamiltonian,
     temperature::Float64,
     num_steps::Int64,
@@ -39,6 +31,7 @@
     accepted_steps = 0
 
     current_lattice = deepcopy(lattice)
+    current_energy = interacting_energy(current_lattice, h).val
     current_energy = interacting_energy(current_lattice, h).val
     
     push!(energies, current_energy)
@@ -75,6 +68,7 @@
 
         # Calculate the proposed energy
         proposed_energy = interacting_energy(proposed_lattice, h).val
+        proposed_energy = interacting_energy(proposed_lattice, h).val
 
         # Metropolis-Hastings acceptance criterion
         k_B = 8.617_333_262e-5  # eV K-1
